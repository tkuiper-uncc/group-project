--- conflicted
+++ resolved
@@ -30,21 +30,14 @@
     __tablename__ = "orders"
 
     id = Column(Integer, primary_key=True, index=True, autoincrement=True)
-<<<<<<< HEAD
+
     tracking_number = Column(String(20), unique=True, index=True, nullable=False, default=uuid.uuid4)
     customer_id = Column(Integer, ForeignKey("customers.id"), nullable=True)
     customer_name = Column(String(100), nullable=False)
     status = Column(Enum(OrderStatus), nullable=False, default=OrderStatus.PENDING)
     order_type = Column(Enum(OrderType), nullable=False, default=OrderType.TAKEOUT)
     order_date = Column(DateTime(timezone=True), nullable=False, server_default=func.now())
-=======
-    tracking_number = Column(String(20), unique=True, index=True, nullable=False)
-    customer_id = Column(Integer, ForeignKey("customers.id"), nullable=True)
-    customer_name = Column(String(100), nullable=False)
-    status = Column(Enum(OrderStatus), default=OrderStatus.PENDING)
-    order_type = Column(Enum(OrderType), default=OrderType.TAKEOUT)
-    order_date = Column(DATETIME, nullable=False, server_default=str(datetime.now()))
->>>>>>> 7cae1818
+
     description = Column(String(300))
     total_price = Column(DECIMAL(10, 2))
 

--- conflicted
+++ resolved
@@ -3,10 +3,6 @@
     db_name = "sandwich_maker_api"
     db_port = 3306
     db_user = "root"
-<<<<<<< HEAD
-    db_password = "Anotherinthefir3!"
-=======
     db_password = "rootroot"
->>>>>>> c4c3c645
     app_host = "localhost"
     app_port = 8000